--- conflicted
+++ resolved
@@ -11,17 +11,14 @@
 const isWindows = process.platform === 'win32';
 
 const nextConfig: NextConfig = {
-<<<<<<< HEAD
   // Disable standalone output on Windows to avoid symlink errors during build.
   // See: https://github.com/vercel/next.js/discussions/50133 (Windows symlink issues with standalone)
   ...(isWindows ? {} : { output: 'standalone' }),
   // Set monorepo root to silence tracing root warnings
   outputFileTracingRoot: path.resolve(__dirname, '../../'),
-=======
   // Next standalone output attempts to create symlinks, which fails on Windows without admin rights.
   // Keep standalone for CI/Unix builds but fall back locally on Windows so `pnpm run build` succeeds.
   ...(isWindows ? {} : { output: 'standalone' }),
->>>>>>> b6ce23db
   typescript: {
     // Temporarily ignore type errors for alpha build
     // TODO: Fix workspace package resolution for production builds
