--- conflicted
+++ resolved
@@ -1,6 +1,5 @@
 'use client';
 
-<<<<<<< HEAD
 import React, { useState } from 'react';
 import {
   CheckCircle2,
@@ -662,7 +661,6 @@
           )}
         </div>
       </div>
-=======
 import { Skeleton } from '@/components/ui/skeleton';
 
 /**
@@ -712,7 +710,6 @@
         {/* Main chart/section */}
         <Skeleton className="h-[400px] w-full rounded-xl" />
       </main>
->>>>>>> 8a73f519
     </div>
   );
 }