--- conflicted
+++ resolved
@@ -139,11 +139,7 @@
     return configs[status as keyof typeof configs] || configs.imported;
   };
 
-<<<<<<< HEAD
-  // Helper function to format time
-
-=======
->>>>>>> 17feaf5d
+
   const filteredProjects = projects.filter((project: Project) => {
     const matchesSearch =
       project.name.toLowerCase().includes(searchQuery.toLowerCase()) ||
