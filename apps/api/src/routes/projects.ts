--- conflicted
+++ resolved
@@ -319,30 +319,20 @@
       }
     }),
 
-<<<<<<< HEAD
-  delete: protectedProcedure.input(IdSchema).mutation(async ({ input, ctx }) => {
-    try {
-      const userId = ctx.userId!;
-=======
   /**
    * Delete a project and all associated data
    */
   delete: protectedProcedure.input(IdSchema).mutation(async ({ input, ctx }) => {
     const projectId = input.id;
-    const userId = ctx.userId!;
+    const userId = ctx.userId;
+    if (!userId) throw new Error('Unauthorized');
 
     try {
       // Verify ownership
->>>>>>> 7451d7f9
       const project = await db.query.projects.findFirst({
         where: and(eq(schema.projects.id, projectId), eq(schema.projects.userId, userId)),
       });
-      if (!project) throw new Error('Project not found');
-
-<<<<<<< HEAD
-      await db.delete(schema.projects).where(eq(schema.projects.id, input.id));
-      await db.delete(schema.deployments).where(eq(schema.deployments.projectId, input.id));
-=======
+
       if (!project) {
         throw new Error('Project not found or access denied');
       }
@@ -374,7 +364,6 @@
 
         // 4. Delete build runs
         await tx.delete(schema.buildRuns).where(eq(schema.buildRuns.projectId, projectId));
->>>>>>> 7451d7f9
 
         // 5. Delete analysis runs
         await tx.delete(schema.analysisRuns).where(eq(schema.analysisRuns.projectId, projectId));
