// Re-export browser-safe utilities (safe for both client and server)
export * from './browser';

<<<<<<< HEAD
export function generateId(): string {
  return createHash('sha256')
    .update(Date.now().toString() + Math.random().toString())
    .digest('hex')
    .substring(0, 16);
}

export function createContentHash(content: string): string {
  return createHash('sha256').update(content).digest('hex');
}

export function sanitizeFileName(fileName: string): string {
  return fileName.replace(/[^a-zA-Z0-9.-]/g, '_');
}

export function getFileExtension(fileName: string): string {
  return fileName.split('.').pop()?.toLowerCase() || '';
}

export function isImageFile(fileName: string): boolean {
  const imageExtensions = ['jpg', 'jpeg', 'png', 'gif', 'webp', 'svg'];
  return imageExtensions.includes(getFileExtension(fileName));
}

export function formatBytes(bytes: number): string {
  if (bytes === 0) return '0 Bytes';
  const k = 1024;
  const sizes = ['Bytes', 'KB', 'MB', 'GB'];
  const i = Math.floor(Math.log(bytes) / Math.log(k));
  return `${parseFloat((bytes / Math.pow(k, i)).toFixed(2))} ${sizes[i]}`;
}

export function sleep(ms: number): Promise<void> {
  return new Promise((resolve) => setTimeout(resolve, ms));
}

export function debounce<T extends (..._args: any[]) => any>(
  func: T,
  delay: number
): (..._args: Parameters<T>) => void {
  let timeoutId: NodeJS.Timeout;
  return (...args: Parameters<T>) => {
    clearTimeout(timeoutId);
    timeoutId = setTimeout(() => func(...args), delay);
  };
}

// Date formatting utilities
export {
  formatDate,
  formatDateTime,
  formatRelativeTime,
  formatRelativeTimeFull,
  type DateInput,
} from './date';
=======
// Re-export server-only utilities (Node.js only)
export * from './server';
>>>>>>> e6c76789
<|MERGE_RESOLUTION|>--- conflicted
+++ resolved
@@ -1,63 +1,5 @@
 // Re-export browser-safe utilities (safe for both client and server)
 export * from './browser';
 
-<<<<<<< HEAD
-export function generateId(): string {
-  return createHash('sha256')
-    .update(Date.now().toString() + Math.random().toString())
-    .digest('hex')
-    .substring(0, 16);
-}
-
-export function createContentHash(content: string): string {
-  return createHash('sha256').update(content).digest('hex');
-}
-
-export function sanitizeFileName(fileName: string): string {
-  return fileName.replace(/[^a-zA-Z0-9.-]/g, '_');
-}
-
-export function getFileExtension(fileName: string): string {
-  return fileName.split('.').pop()?.toLowerCase() || '';
-}
-
-export function isImageFile(fileName: string): boolean {
-  const imageExtensions = ['jpg', 'jpeg', 'png', 'gif', 'webp', 'svg'];
-  return imageExtensions.includes(getFileExtension(fileName));
-}
-
-export function formatBytes(bytes: number): string {
-  if (bytes === 0) return '0 Bytes';
-  const k = 1024;
-  const sizes = ['Bytes', 'KB', 'MB', 'GB'];
-  const i = Math.floor(Math.log(bytes) / Math.log(k));
-  return `${parseFloat((bytes / Math.pow(k, i)).toFixed(2))} ${sizes[i]}`;
-}
-
-export function sleep(ms: number): Promise<void> {
-  return new Promise((resolve) => setTimeout(resolve, ms));
-}
-
-export function debounce<T extends (..._args: any[]) => any>(
-  func: T,
-  delay: number
-): (..._args: Parameters<T>) => void {
-  let timeoutId: NodeJS.Timeout;
-  return (...args: Parameters<T>) => {
-    clearTimeout(timeoutId);
-    timeoutId = setTimeout(() => func(...args), delay);
-  };
-}
-
-// Date formatting utilities
-export {
-  formatDate,
-  formatDateTime,
-  formatRelativeTime,
-  formatRelativeTimeFull,
-  type DateInput,
-} from './date';
-=======
 // Re-export server-only utilities (Node.js only)
-export * from './server';
->>>>>>> e6c76789
+export * from './server';