--- conflicted
+++ resolved
@@ -10,7 +10,6 @@
 export * from './services/github';
 export * from './services/project';
 export * from './services/zip-upload';
-<<<<<<< HEAD
 export * from './services/encryption';
 export * from './services/encryption-key-manager';
 export * from './services/encryption-init';
@@ -19,7 +18,6 @@
 export * from './services/ai/types';
 export * from './services/ai/prompts';
 export * from './services/ai/providers/claude-agent';
-=======
 export * from './trpc';
 export * from './types';
 export * from './utils';
@@ -30,5 +28,4 @@
   type BitbucketRepoInfo,
 } from './services/bitbucket';
 export { GitLabService, type GitLabConfig, type GitLabRepoInfo } from './services/gitlab';
-export { importFromBitbucket, importFromGitLab } from './services/project';
->>>>>>> 3eac84d2
+export { importFromBitbucket, importFromGitLab } from './services/project';