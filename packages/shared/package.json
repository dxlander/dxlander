--- conflicted
+++ resolved
@@ -39,12 +39,8 @@
   },
   "devDependencies": {
     "@types/adm-zip": "^0.5.7",
-<<<<<<< HEAD
     "@types/node": "^20.0.0",
     "@types/tar": "^6.1.13",
-=======
-    "@types/node": "^20",
->>>>>>> 7e0f944d
     "typescript": "^5.4.0"
   }
 }